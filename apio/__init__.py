# -*- coding: utf-8 -*-
# -- This file is part of the Apio project
# -- (C) 2016-2018 FPGAwars
# -- Author Jesús Arroyo
# -- Licence GPLv2

<<<<<<< HEAD
VERSION = (0, 4, '0b2')
__version__ = ".".join([str(s) for s in VERSION])
=======
VERSION = (0, 3, 3, 'dev0')
__version__ = '.'.join([str(s) for s in VERSION])
>>>>>>> 8114dce5

__title__ = 'apio'
__description__ = ('Experimental micro-ecosystem for open FPGAs')
__url__ = 'https://github.com/FPGAwars/apio'

__author__ = 'Jesús Arroyo Torrens'
__email__ = 'jesus.arroyo.torrens@gmail.com'

__license__ = 'GPLv2'

# Enable this flag to load data from /etc/apio.json file
# Used in apio-debian distribution
LOAD_CONFIG_DATA = False<|MERGE_RESOLUTION|>--- conflicted
+++ resolved
@@ -4,13 +4,8 @@
 # -- Author Jesús Arroyo
 # -- Licence GPLv2
 
-<<<<<<< HEAD
 VERSION = (0, 4, '0b2')
-__version__ = ".".join([str(s) for s in VERSION])
-=======
-VERSION = (0, 3, 3, 'dev0')
 __version__ = '.'.join([str(s) for s in VERSION])
->>>>>>> 8114dce5
 
 __title__ = 'apio'
 __description__ = ('Experimental micro-ecosystem for open FPGAs')
