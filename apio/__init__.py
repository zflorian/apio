# -*- coding: utf-8 -*-
# -- This file is part of the Apio project
# -- (C) 2016-2019 FPGAwars
# -- Author Jesús Arroyo
# -- Licence GPLv2

<<<<<<< HEAD
VERSION = (0, 5, '3b')
=======
VERSION = (0, 5, 4)
>>>>>>> c07d5191
__version__ = '.'.join([str(s) for s in VERSION])

__title__ = 'apio'
__description__ = 'Open source ecosystem for open FPGA boards'
__url__ = 'https://github.com/FPGAwars/apio'

__author__ = 'Jesús Arroyo Torrens'
__email__ = 'jesus.arroyo.torrens@gmail.com'

__license__ = 'GPLv2'

# Enable this flag to load data from /etc/apio.json file
# Used in apio-debian distribution
LOAD_CONFIG_DATA = False<|MERGE_RESOLUTION|>--- conflicted
+++ resolved
@@ -4,11 +4,7 @@
 # -- Author Jesús Arroyo
 # -- Licence GPLv2
 
-<<<<<<< HEAD
-VERSION = (0, 5, '3b')
-=======
 VERSION = (0, 5, 4)
->>>>>>> c07d5191
 __version__ = '.'.join([str(s) for s in VERSION])
 
 __title__ = 'apio'
