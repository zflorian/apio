{
  "icezum": {
    "name": "IceZUM Alhambra",
    "fpga": "iCE40-HX1K-TQ144",
    "programmer": {
      "type": "iceprog"
    },
    "usb": {
      "vid": "0403",
      "pid": "6010"
    },
    "ftdi": {
      "desc": "IceZUM Alhambra.*"
    }
  },
  "icestick": {
    "name": "iCEstick Evaluation Kit",
    "fpga": "iCE40-HX1K-TQ144",
    "programmer": {
      "type": "iceprog"
    },
    "usb": {
      "vid": "0403",
      "pid": "6010"
    },
    "ftdi": {
      "desc": "Lattice FTUSB Interface Cable"
    }
  },
  "go-board": {
    "name": "Nandland Go board",
    "fpga": "iCE40-HX1K-VQ100",
    "programmer": {
      "type": "iceprog"
    },
    "usb": {
      "vid": "0403",
      "pid": "6010"
    },
    "ftdi": {
      "desc": "Dual RS232-HS"
    }
  },
  "iCE40-HX8K": {
    "name": "iCE40-HX8K Breakout Board",
    "fpga": "iCE40-HX8K-CT256",
    "programmer": {
      "type": "iceprog"
    },
    "usb": {
      "vid": "0403",
      "pid": "6010"
    },
    "ftdi": {
      "desc": "Lattice FTUSB Interface Cable"
    }
  },
  "icoboard": {
    "name": "icoBOARD 1.0",
    "fpga": "iCE40-HX8K-CT256",
    "programmer": {
      "type": "icoprog"
    },
    "platform": "linux_armv7l"
  },
  "Cat-board": {
    "name": "CAT Board",
    "fpga": "iCE40-HX8K-CT256",
    "programmer": {
      "type": "litterbox"
    },
    "platform": "linux_armv7l"
  },
  "kefir": {
    "name": "Kéfir I iCE40-HX4K",
    "fpga": "iCE40-HX4K-TQ144",
    "programmer": {
      "type": "iceprog",
      "extra_args": "-I B"
    },
    "usb": {
      "vid": "0403",
      "pid": "6010"
    },
    "ftdi": {
      "desc": "Milk JTAG:u"
    }
  },
  "blackice": {
    "name": "BlackIce",
    "fpga": "iCE40-HX4K-TQ144",
    "programmer": {
      "type": "blackiceprog"
    },
    "usb": {
      "vid": "0483",
      "pid": "5740"
    }
  },
  "blackice-ii": {
    "name": "BlackIce II",
    "fpga": "iCE40-HX4K-TQ144",
    "programmer": {
      "type": "blackiceprog"
    },
    "usb": {
      "vid": "0483",
      "pid": "5740"
    }
  },
  "TinyFPGA-B2": {
    "name": "TinyFPGA B2",
    "fpga": "iCE40-LP8K-CM81",
    "programmer": {
      "type": "tinyfpgab"
    },
    "usb": {
      "vid": "1209",
      "pid": "2100"
    }
  },
<<<<<<< HEAD
  "upduino": {
    "name": "UPDuino v1.0",
    "fpga": "iCE40-UP5K-SG48",
    "programmer": {
      "type": "iceprog"
    },
    "usb": {
      "vid": "0403",
      "pid": "6014"
    },
    "ftdi": {
      "desc": "Single RS232-HS"
    }
  },
  "upduino2": {
    "name": "UPDuino v2.0",
    "fpga": "iCE40-UP5K-SG48",
    "programmer": {
      "type": "iceprog"
    },
    "usb": {
      "vid": "0403",
      "pid": "6014"
    },
    "ftdi": {
      "desc": "Single RS232-HS"
    }
  },
  "iCEBreaker": {
    "name": "iCEBreaker",
    "fpga": "iCE40-UP5K-SG48",
    "programmer": {
      "type": "iceprog"
    },
    "usb": {
      "vid": "0403",
      "pid": "6010"
    },
    "ftdi": {
      "desc": "Dual RS232-HS"
    }
  },
  "iCEBreaker-bitsy": {
    "name": "iCEBreaker bitsy",
    "fpga": "iCE40-UP5K-SG48",
    "programmer": {
      "type": "iceprog"
    },
    "usb": {
      "vid": "0403",
      "pid": "6010"
    },
    "ftdi": {
      "desc": "Dual RS232-HS"
    }
  },
  "fpga101": {
    "name": "FPGA 101 - Workshop Badge",
    "fpga": "iCE40-UP5K-SG48",
    "programmer": {
      "type": "iceprog"
    },
    "usb": {
      "vid": "0403",
      "pid": "6014"
    },
    "ftdi": {
      "desc": "Single RS232-HS"
    }
  },
  "iCE40-UP5K": {
    "name": "iCE40 UltraPlus Breakout Board",
    "fpga": "iCE40-UP5K-SG48",
=======
  "alhambra-ii": {
    "name": "Alhambra II",
    "fpga": "iCE40-HX4K-TQ144",
>>>>>>> 8114dce5
    "programmer": {
      "type": "iceprog"
    },
    "usb": {
      "vid": "0403",
      "pid": "6010"
    },
    "ftdi": {
<<<<<<< HEAD
      "desc": "Lattice iCE40UP5K Breakout"
=======
      "desc": "Alhambra II.*"
>>>>>>> 8114dce5
    }
  }
}<|MERGE_RESOLUTION|>--- conflicted
+++ resolved
@@ -119,7 +119,20 @@
       "pid": "2100"
     }
   },
-<<<<<<< HEAD
+  "alhambra-ii": {
+    "name": "Alhambra II",
+    "fpga": "iCE40-HX4K-TQ144",
+    "programmer": {
+      "type": "iceprog"
+    },
+    "usb": {
+      "vid": "0403",
+      "pid": "6010"
+    },
+    "ftdi": {
+      "desc": "Alhambra II.*"
+    }
+  },
   "upduino": {
     "name": "UPDuino v1.0",
     "fpga": "iCE40-UP5K-SG48",
@@ -193,24 +206,15 @@
   "iCE40-UP5K": {
     "name": "iCE40 UltraPlus Breakout Board",
     "fpga": "iCE40-UP5K-SG48",
-=======
-  "alhambra-ii": {
-    "name": "Alhambra II",
-    "fpga": "iCE40-HX4K-TQ144",
->>>>>>> 8114dce5
-    "programmer": {
-      "type": "iceprog"
-    },
-    "usb": {
-      "vid": "0403",
-      "pid": "6010"
-    },
-    "ftdi": {
-<<<<<<< HEAD
+    "programmer": {
+      "type": "iceprog"
+    },
+    "usb": {
+      "vid": "0403",
+      "pid": "6010"
+    },
+    "ftdi": {
       "desc": "Lattice iCE40UP5K Breakout"
-=======
-      "desc": "Alhambra II.*"
->>>>>>> 8114dce5
     }
   }
 }