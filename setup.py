--- conflicted
+++ resolved
@@ -20,58 +20,19 @@
 setup(
     name=__title__,
     version=__version__,
-
     description=__description__,
-    long_description=open('README.md').read(),
-    long_description_content_type='text/markdown',
-    license=__license__,
-    url=__url__,
-    project_urls={
-        'FPGAwars': 'https://FPGAwars.github.io/',
-        'Travis CI': 'https://travis-ci.org/FPGAwars/apio',
-        'Apio documentation': 'https://apiodoc.readthedocs.io/',
-        'Apio source': 'https://github.com/FPGAwars/apio',
-    },
-
     author=__author__,
     author_email=__email__,
-
-    classifiers=[
-        'Development Status :: 5 - Production/Stable',
-        'Environment :: Console',
-        'Intended Audience :: Developers',
-        'License :: OSI Approved :: GNU General Public License v2 (GPLv2)',
-        'Operating System :: OS Independent',
-        'Programming Language :: Python',
-        'Programming Language :: Python :: 2',
-        'Programming Language :: Python :: 3'
-    ],
-    keywords=[
-        'iot', 'embedded', 'fpga', 'cli', 'verilog', 'hardware',
-        'icestorm', 'yosys', 'arachne-pnr', 'iverilog', 'verilator',
-        'lattice', 'ice40', 'ecp5'
-    ],
-
+    url=__url__,
+    license=__license__,
     packages=['apio'],
     package_data={
-<<<<<<< HEAD
         'apio': ['commands/*.py',
                  'managers/*.py',
                  'resources/*',
                  'resources/ice40/*',
                  'resources/ecp5/*']
-=======
-        'apio': [
-            'commands/*.py',
-            'managers/*.py',
-            'resources/*'
-        ]
     },
-    entry_points={
-        'console_scripts': ['apio=apio.__main__:cli']
->>>>>>> 8af6450d
-    },
-
     install_requires=[
         'click>=5',
         'semantic_version>=2.5.0,<3',
@@ -80,5 +41,15 @@
         'colorama',
         'pyserial>=3,<4'
     ],
-    extras_require=extras_require
+    extras_require=extras_require,
+    entry_points={
+        'console_scripts': ['apio=apio.__main__:cli']
+    },
+    classifiers=[
+        'Development Status :: 5 - Production/Stable',
+        'Environment :: Console',
+        'Intended Audience :: Developers',
+        'License :: OSI Approved :: GNU General Public License v2 (GPLv2)',
+        'Programming Language :: Python :: 2',
+        'Programming Language :: Python :: 3']
 )